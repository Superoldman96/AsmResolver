--- conflicted
+++ resolved
@@ -1,25 +1,19 @@
-<<<<<<< HEAD
-#AsmResolver [![Build status](https://ci.appveyor.com/api/projects/status/b9xor06a6qg6fo7i?svg=true)](https://ci.appveyor.com/project/Washi1337/asmresolver)
-=======
 # AsmResolver
 
 [![Build status](https://ci.appveyor.com/api/projects/status/32r7s2skrgm9ubva?svg=true)](https://ci.appveyor.com/project/Washi1337/asmresolver)
 
->>>>>>> 89a98a66
 AsmResolver is a PE inspection library allowing .NET programmers to read, modify and write executable files. This includes .NET as well as native native images. The library exposes high-level representations of the PE, while still allowing the user to access low-level structures.
 
 
 AsmResolver is released under the LGPL license.
 
-<<<<<<< HEAD
-#Binaries
+## Binaries
 - [Nuget feed](https://www.nuget.org/packages/AsmResolver/)
 - [Nightly builds](https://ci.appveyor.com/project/Washi1337/asmresolver/build/artifacts)
-=======
+
 # Quick starters guide
 
 ## Reading an assembly
->>>>>>> 89a98a66
 
 Opening an assembly can be done by specifying a file path:
 ```csharp
