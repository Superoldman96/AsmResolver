﻿using System.Collections.Generic;
<<<<<<< HEAD
using System.IO;
using AsmResolver.DotNet.Builder.Metadata;
=======
>>>>>>> b6b13e5b
using AsmResolver.DotNet.Code;
using AsmResolver.PE.DotNet.Metadata.Tables;

namespace AsmResolver.DotNet.Builder
{
    public partial class DotNetDirectoryBuffer
    {
        /// <summary>
        /// Adds an assembly, its entire manifest module, and all secondary module file references, to the buffer.
        /// </summary>
        /// <param name="assembly">The assembly to add.</param>
        public void DefineAssembly(AssemblyDefinition assembly)
        {
            var table = Metadata.TablesStream.GetTable<AssemblyDefinitionRow>(TableIndex.Assembly);

            var row = new AssemblyDefinitionRow(
                assembly.HashAlgorithm,
                (ushort) assembly.Version.Major,
                (ushort) assembly.Version.Minor,
                (ushort) assembly.Version.Build,
                (ushort) assembly.Version.Revision,
                assembly.Attributes,
                Metadata.BlobStream.GetBlobIndex(assembly.PublicKey),
                Metadata.StringsStream.GetStringIndex(assembly.Name),
                Metadata.StringsStream.GetStringIndex(assembly.Culture));

            var token = table.Add(row);
            _tokenMapping.Register(assembly, token);
            AddCustomAttributes(token, assembly);
            AddSecurityDeclarations(token, assembly);
        }

        /// <summary>
        /// Adds a module metadata row to the buffer.
        /// </summary>
        /// <param name="module">The module to add.</param>
        /// <remarks>
        /// This method only adds the metadata row of the module definition to the module table buffer,
        /// it does not add any type definition to the buffer, nor does it add custom attributes or any
        /// other metadata model object related to this module to the buffer.
        /// </remarks>
        public void DefineModule(ModuleDefinition module)
        {
            var stringsStream = Metadata.StringsStream;
            var guidStream = Metadata.GuidStream;

            var table = Metadata.TablesStream.GetTable<ModuleDefinitionRow>(TableIndex.Module);
            var row = new ModuleDefinitionRow(
                module.Generation,
                stringsStream.GetStringIndex(module.Name),
                guidStream.GetGuidIndex(module.Mvid),
                guidStream.GetGuidIndex(module.EncId),
                guidStream.GetGuidIndex(module.EncBaseId));

            var token = table.Add(row);
            _tokenMapping.Register(module, token);
        }

        /// <summary>
        /// Finalizes the module definition.
        /// </summary>
        /// <param name="module">The module to finalize.</param>
        public void FinalizeModule(ModuleDefinition module)
        {
            var token = _tokenMapping[module];

            // Ensure reference to corlib is added.
            if (module.CorLibTypeFactory.CorLibScope is AssemblyReference corLibScope)
                GetAssemblyReferenceToken(corLibScope, module);

            AddFileReferencesInModule(module);
            AddExportedTypesInModule(module);
            AddCustomAttributes(token, module);
        }

        /// <summary>
        /// Adds a collection of manifest resources to the directory buffer.
        /// </summary>
        /// <param name="resources">The resources to add.</param>
        /// <param name="deduplicateData">
        /// <c>true</c> if resource data can be reused when identical, <c>false</c> when each embedded resource should
        /// get its own data offset.
        /// </param>
        public void DefineManifestResources(IEnumerable<ManifestResource> resources, bool deduplicateData = true)
        {
            foreach (var resource in resources)
                DefineManifestResource(resource, deduplicateData);
        }

        /// <summary>
        /// Adds a single manifest resource to the buffer.
        /// </summary>
        /// <param name="resource">The resource to add.</param>
        /// <param name="deduplicateData">
        /// <c>true</c> if resource data can be reused when identical, <c>false</c> when each embedded resource should
        /// get its own data offset.
        /// </param>
        /// <returns>The new metadata token of the resource.</returns>
        public MetadataToken DefineManifestResource(ManifestResource resource, bool deduplicateData = true)
        {
            uint offset = resource.Offset;
            if (resource.IsEmbedded)
            {
                if (resource.EmbeddedDataSegment is { } segment)
                {
                    byte[] data = segment.WriteIntoArray();
                    offset = deduplicateData
                        ? Resources.GetResourceDataOffset(data)
                        : Resources.AppendLengthPrefixedData(data);
                }
                else
                {
                    ErrorListener.MetadataBuilder($"Embedded resource {resource.SafeToString()} does not have any contents.");
                    offset = 0;
                }
            }

            var table = Metadata.TablesStream.GetTable<ManifestResourceRow>(TableIndex.ManifestResource);
            var row = new ManifestResourceRow(
                offset,
                resource.Attributes,
                Metadata.StringsStream.GetStringIndex(resource.Name),
                AddImplementation(resource.Implementation, resource)
            );

            var token = table.Add(row);
            _tokenMapping.Register(resource, token);
            AddCustomAttributes(token, resource);

            return token;
        }

        /// <summary>
        /// Allocates metadata rows for the provided type definitions in the buffer.
        /// </summary>
        /// <param name="types">The types to define.</param>
        /// <remarks>
        /// This method does not define any member defined in the type, except for nested types.
        /// </remarks>
        public void DefineTypes(IEnumerable<TypeDefinition> types)
        {
            var typeDefTable = Metadata.TablesStream.GetTable<TypeDefinitionRow>(TableIndex.TypeDef);
            var nestedClassTable = Metadata.TablesStream.GetSortedTable<TypeDefinition, NestedClassRow>(TableIndex.NestedClass);

            if (types is ICollection<TypeDefinition> collection)
                typeDefTable.EnsureCapacity(typeDefTable.Count + collection.Count);

            foreach (var type in types)
            {
                // At this point, we might not have added all type defs/refs/specs yet, so we cannot determine
                // the extends column, nor determine the field and method lists of this type.

                var row = new TypeDefinitionRow(
                    type.Attributes,
                    Metadata.StringsStream.GetStringIndex(type.Name),
                    Metadata.StringsStream.GetStringIndex(type.Namespace),
                    0,
                    0,
                    0);

                var token = typeDefTable.Add(row);
                _tokenMapping.Register(type, token);
<<<<<<< HEAD
=======

                if (type.IsNested)
                {
                    // As per the ECMA-335; nested types should always follow their enclosing types in the TypeDef table.
                    // Proper type def collections that are passed onto this function therefore should have been added
                    // already to the buffer. If not, we have an invalid ordering of types.

                    var enclosingTypeToken = GetTypeDefinitionToken(type.DeclaringType, type);
                    if (enclosingTypeToken.Rid == 0)
                    {
                        ErrorListener.MetadataBuilder(
                            $"Nested type {type.SafeToString()} is added before its enclosing class {type.DeclaringType.SafeToString()}.");
                    }

                    var nestedClassRow = new NestedClassRow(
                        token.Rid,
                        enclosingTypeToken.Rid);

                    nestedClassTable.Add(type, nestedClassRow);
                }
>>>>>>> b6b13e5b
            }
        }

        /// <summary>
        /// Allocates metadata rows for the provided field definitions in the buffer.
        /// </summary>
        /// <param name="fields">The fields to define.</param>
        public void DefineFields(IEnumerable<FieldDefinition> fields)
        {
            var table = Metadata.TablesStream.GetTable<FieldDefinitionRow>(TableIndex.Field);
            if (fields is ICollection<FieldDefinition> collection)
                table.EnsureCapacity(table.Count + collection.Count);

            foreach (var field in fields)
            {
                var row = new FieldDefinitionRow(
                    field.Attributes,
                    Metadata.StringsStream.GetStringIndex(field.Name),
                    Metadata.BlobStream.GetBlobIndex(this, field.Signature, ErrorListener, field));

                var token = table.Add(row);
                _tokenMapping.Register(field, token);
            }
        }

        /// <summary>
        /// Allocates metadata rows for the provided method definitions in the buffer.
        /// </summary>
        /// <param name="methods">The methods to define.</param>
        public void DefineMethods(IEnumerable<MethodDefinition> methods)
        {
            var table = Metadata.TablesStream.GetTable<MethodDefinitionRow>(TableIndex.Method);
            if (methods is ICollection<MethodDefinition> collection)
                table.EnsureCapacity(table.Count + collection.Count);

            foreach (var method in methods)
            {
                // At this point, we might not have added all type defs/refs/specs yet, so we must delay the
                // serialization of the method body, as well as determining the parameter list.

                var row = new MethodDefinitionRow(
                    SegmentReference.Null,
                    method.ImplAttributes,
                    method.Attributes,
                    Metadata.StringsStream.GetStringIndex(method.Name),
                    Metadata.BlobStream.GetBlobIndex(this, method.Signature, ErrorListener, method),
                    0);

                var token = table.Add(row);
                _tokenMapping.Register(method, token);

                // If the method is supposed to be exported as an unmanaged symbol, register it.
                if (method.ExportInfo.HasValue)
                    VTableFixups.MapTokenToExport(method.ExportInfo.Value, token);
            }
        }

        /// <summary>
        /// Allocates metadata rows for the provided parameter definitions in the buffer.
        /// </summary>
        /// <param name="parameters">The parameters to define.</param>
        public void DefineParameters(IEnumerable<ParameterDefinition> parameters)
        {
            var table = Metadata.TablesStream.GetTable<ParameterDefinitionRow>(TableIndex.Param);
            if (parameters is ICollection<ParameterDefinition> collection)
                table.EnsureCapacity(table.Count + collection.Count);

            foreach (var parameter in parameters)
            {
                var row = new ParameterDefinitionRow(
                    parameter.Attributes,
                    parameter.Sequence,
                    Metadata.StringsStream.GetStringIndex(parameter.Name));

                var token = table.Add(row);
                _tokenMapping.Register(parameter, token);
            }
        }

        /// <summary>
        /// Allocates metadata rows for the provided property definitions in the buffer.
        /// </summary>
        /// <param name="properties">The properties to define.</param>
        public void DefineProperties(IEnumerable<PropertyDefinition> properties)
        {
            var table = Metadata.TablesStream.GetTable<PropertyDefinitionRow>(TableIndex.Property);
            if (properties is ICollection<PropertyDefinition> collection)
                table.EnsureCapacity(table.Count + collection.Count);

            foreach (var property in properties)
            {
                var row = new PropertyDefinitionRow(
                    property.Attributes,
                    Metadata.StringsStream.GetStringIndex(property.Name),
                    Metadata.BlobStream.GetBlobIndex(this, property.Signature, ErrorListener, property));

                var token = table.Add(row);
                _tokenMapping.Register(property, token);
            }
        }

        /// <summary>
        /// Allocates metadata rows for the provided event definitions in the buffer.
        /// </summary>
        /// <param name="events">The events to define.</param>
        public void DefineEvents(IEnumerable<EventDefinition> events)
        {
            var table = Metadata.TablesStream.GetTable<EventDefinitionRow>(TableIndex.Event);
            if (events is ICollection<EventDefinition> collection)
                table.EnsureCapacity(table.Count + collection.Count);

            foreach (var @event in events)
            {
                var row = new EventDefinitionRow(
                    @event.Attributes,
                    Metadata.StringsStream.GetStringIndex(@event.Name),
                    GetTypeDefOrRefIndex(@event.EventType, @event));

                var token = table.Add(row);
                _tokenMapping.Register(@event, token);
            }
        }

        /// <summary>
        /// Finalizes all type definitions added in the buffer.
        /// </summary>
        public void FinalizeTypes()
        {
            var tablesStream = Metadata.TablesStream;
            var typeDefTable = tablesStream.GetTable<TypeDefinitionRow>(TableIndex.TypeDef);

            bool fieldPtrRequired = false;
            bool methodPtrRequired = false;
            bool paramPtrRequired = false;
            bool propertyPtrRequired = false;
            bool eventPtrRequired = false;

            uint fieldList = 1;
            uint methodList = 1;
            uint propertyList = 1;
            uint eventList = 1;

            tablesStream.GetTable<FieldPointerRow>(TableIndex.FieldPtr)
                .EnsureCapacity(tablesStream.GetTable<FieldDefinitionRow>(TableIndex.Field).Count);
            tablesStream.GetTable<MethodPointerRow>(TableIndex.MethodPtr)
                .EnsureCapacity(tablesStream.GetTable<MethodDefinitionRow>(TableIndex.Method).Count);
            tablesStream.GetTable<ParameterPointerRow>(TableIndex.ParamPtr)
                .EnsureCapacity(tablesStream.GetTable<ParameterDefinitionRow>(TableIndex.Param).Count);
            tablesStream.GetTable<PropertyPointerRow>(TableIndex.PropertyPtr)
                .EnsureCapacity(tablesStream.GetTable<PropertyDefinitionRow>(TableIndex.Property).Count);
            tablesStream.GetTable<EventPointerRow>(TableIndex.EventPtr)
                .EnsureCapacity(tablesStream.GetTable<EventDefinitionRow>(TableIndex.Event).Count);

            for (uint rid = 1; rid <= typeDefTable.Count; rid++)
            {
                var typeToken = new MetadataToken(TableIndex.TypeDef, rid);
                var type = _tokenMapping.GetTypeByToken(typeToken)!;

                // Update extends, field list and method list columns.
                ref var typeRow = ref typeDefTable.GetRowRef(rid);
                typeRow.Extends = GetTypeDefOrRefIndex(type.BaseType, type);
                typeRow.FieldList = fieldList;
                typeRow.MethodList = methodList;

                // Finalize fields and methods.
                FinalizeFieldsInType(type, ref fieldPtrRequired);
                AddMethodPointers(type, ref methodPtrRequired);
                FinalizePropertiesInType(type, rid, ref propertyList, ref propertyPtrRequired);
                FinalizeEventsInType(type, rid, ref eventList, ref eventPtrRequired);

                // Move to next ember lists.
                fieldList += (uint) type.Fields.Count;
                methodList += (uint) type.Methods.Count;

                // Add remaining metadata:
                AddCustomAttributes(typeToken, type);
                AddSecurityDeclarations(typeToken, type);
                DefineInterfaces(typeToken, type.Interfaces);
<<<<<<< HEAD
                AddNestedClassRow(type, rid);
                AddMethodImplementations(typeToken, type.MethodImplementations);
=======
                AddMethodImplementations(type, typeToken, type.MethodImplementations);
>>>>>>> b6b13e5b
                DefineGenericParameters(typeToken, type);
                AddClassLayout(typeToken, type.ClassLayout);
            }

            FinalizeMethods(ref paramPtrRequired);

            // Check if any of the redirection tables can be removed.
            if (!fieldPtrRequired)
                tablesStream.GetTable<FieldPointerRow>(TableIndex.FieldPtr).Clear();
            if (!methodPtrRequired)
                tablesStream.GetTable<MethodPointerRow>(TableIndex.MethodPtr).Clear();
            if (!paramPtrRequired)
                tablesStream.GetTable<ParameterPointerRow>(TableIndex.ParamPtr).Clear();
            if (!propertyPtrRequired)
                tablesStream.GetTable<PropertyPointerRow>(TableIndex.PropertyPtr).Clear();
            if (!eventPtrRequired)
                tablesStream.GetTable<EventPointerRow>(TableIndex.EventPtr).Clear();
        }

        private void FinalizeFieldsInType(TypeDefinition type, ref bool fieldPtrRequired)
        {
            var pointerTable = Metadata.TablesStream.GetTable<FieldPointerRow>(TableIndex.FieldPtr);

            for (int i = 0; i < type.Fields.Count; i++)
            {
                var field = type.Fields[i];

                var newToken = GetFieldDefinitionToken(field, type);
                if (newToken == MetadataToken.Zero)
                {
                    ErrorListener.MetadataBuilder(
                        $"An attempt was made to finalize field {field.SafeToString()}, which was not added to the .NET directory buffer yet.");
                }

                // Add field pointer row, making sure the RID is preserved.
                // We only really need the field pointer table if the next RID is not the RID that we would expect
                // from a normal sequential layout of the table.
                if (newToken.Rid != pointerTable.Count + 1)
                    fieldPtrRequired = true;
                pointerTable.Add(new FieldPointerRow(newToken.Rid));

                AddCustomAttributes(newToken, field);
                AddConstant(newToken, field.Constant);
                AddImplementationMap(newToken, field.ImplementationMap);
                AddFieldRva(newToken, field);
                AddFieldLayout(newToken, field);
                AddFieldMarshal(newToken, field);
            }
        }

        private void AddMethodPointers(TypeDefinition type, ref bool methodPtrRequired)
        {
            var pointerTable = Metadata.TablesStream.GetTable<MethodPointerRow>(TableIndex.MethodPtr);

            for (int i = 0; i < type.Methods.Count; i++)
            {
                var method = type.Methods[i];

                var newToken = GetMethodDefinitionToken(method, type);
                if (newToken == MetadataToken.Zero)
                {
                    ErrorListener.MetadataBuilder(
                        $"An attempt was made to finalize method {method.SafeToString()}, which was not added to the .NET directory buffer yet.");
                }

                // Add method pointer row, making sure the RID is preserved.
                // We only really need the method pointer table if the next RID is not the RID that we would expect
                // from a normal sequential layout of the table.
                if (newToken.Rid != pointerTable.Count + 1)
                    methodPtrRequired = true;
                pointerTable.Add(new MethodPointerRow(newToken.Rid));
            }
        }

        private void FinalizeMethods(ref bool paramPtrRequired)
        {
            var definitionTable = Metadata.TablesStream.GetTable<MethodDefinitionRow>(TableIndex.Method);
            var context = new MethodBodySerializationContext(this, SymbolsProvider, ErrorListener);

            uint paramList = 1;

            for (uint rid = 1; rid <= definitionTable.Count; rid++)
            {
                var newToken = new MetadataToken(TableIndex.Method, rid);
                var method = _tokenMapping.GetMethodByToken(newToken)!;

                // Serialize method body and update column.
                ref var row = ref definitionTable.GetRowRef(rid);
                row.Body = MethodBodySerializer.SerializeMethodBody(context, method);
                row.ParameterList = paramList;

                // Finalize parameters.
                FinalizeParametersInMethod(method, ref paramList, ref paramPtrRequired);

                // Add remaining metadata.
                AddCustomAttributes(newToken, method);
                AddSecurityDeclarations(newToken, method);
                AddImplementationMap(newToken, method.ImplementationMap);
                DefineGenericParameters(newToken, method);
            }
        }

        private void FinalizeParametersInMethod(MethodDefinition method, ref uint paramList, ref bool paramPtrRequired)
        {
            var pointerTable = Metadata.TablesStream.GetTable<ParameterPointerRow>(TableIndex.ParamPtr);

            for (int i = 0; i < method.ParameterDefinitions.Count; i++)
            {
                var parameter = method.ParameterDefinitions[i];

                var newToken = GetParameterDefinitionToken(parameter);
                if (newToken == MetadataToken.Zero)
                {
                    ErrorListener.MetadataBuilder(
                        $"An attempt was made to finalize parameter {parameter.SafeToString()} in {method.SafeToString()}, which was not added to the .NET directory buffer yet.");
                }

                // Add parameter pointer row, making sure the RID is preserved.
                // We only really need the parameter pointer table if the next RID is not the RID that we would expect
                // from a normal sequential layout of the table.
                if (newToken.Rid != pointerTable.Count + 1)
                    paramPtrRequired = true;
                pointerTable.Add(new ParameterPointerRow(newToken.Rid));

                // Add remaining metadata.
                AddCustomAttributes(newToken, parameter);
                AddConstant(newToken, parameter.Constant);
                AddFieldMarshal(newToken, parameter);
            }

            paramList += (uint) method.ParameterDefinitions.Count;
        }

        private void FinalizePropertiesInType(TypeDefinition type, uint typeRid, ref uint propertyList,
            ref bool propertyPtrRequired)
        {
            // Don't emit property map rows when the type does not define any properties.
            if (type.Properties.Count == 0)
                return;

            var mapTable = Metadata.TablesStream.GetSortedTable<TypeDefinition, PropertyMapRow>(TableIndex.PropertyMap);
            var pointerTable = Metadata.TablesStream.GetTable<PropertyPointerRow>(TableIndex.PropertyPtr);

            for (int i = 0; i < type.Properties.Count; i++)
            {
                var property = type.Properties[i];

                var newToken = GetPropertyDefinitionToken(property);
                if (newToken == MetadataToken.Zero)
                {
                    ErrorListener.MetadataBuilder(
                        $"An attempt was made to finalize property {property.SafeToString()}, which was not added to the .NET directory buffer yet.");
                }

                // Add property pointer row, making sure the RID is preserved.
                // We only really need the property pointer table if the next RID is not the RID that we would expect
                // from a normal sequential layout of the table.
                if (newToken.Rid != pointerTable.Count + 1)
                    propertyPtrRequired = true;
                pointerTable.Add(new PropertyPointerRow(newToken.Rid));

                // Add remaining metadata.
                AddCustomAttributes(newToken, property);
                AddMethodSemantics(newToken, property);
                AddConstant(newToken, property.Constant);
            }

            // Map the type to the property list.
            var row = new PropertyMapRow(typeRid, propertyList);
            mapTable.Add(type, row);
            propertyList += (uint) type.Properties.Count;
        }

        private void FinalizeEventsInType(TypeDefinition type, uint typeRid, ref uint eventList, ref bool eventPtrRequired)
        {
            // Don't emit event map rows when the type does not define any properties.
            if (type.Events.Count == 0)
                return;

            var mapTable = Metadata.TablesStream.GetSortedTable<TypeDefinition, EventMapRow>(TableIndex.EventMap);
            var pointerTable = Metadata.TablesStream.GetTable<EventPointerRow>(TableIndex.EventPtr);

            for (int i = 0; i < type.Events.Count; i++)
            {
                var @event = type.Events[i];

                var newToken = GetEventDefinitionToken(@event);
                if (newToken == MetadataToken.Zero)
                {
                    ErrorListener.MetadataBuilder(
                        $"An attempt was made to finalize event {@event.SafeToString()}, which was not added to the .NET directory buffer yet.");
                }

                // Add event pointer row, making sure the RID is preserved.
                // We only really need the event pointer table if the next RID is not the RID that we would expect
                // from a normal sequential layout of the table.
                if (newToken.Rid != pointerTable.Count + 1)
                    eventPtrRequired = true;
                pointerTable.Add(new EventPointerRow(newToken.Rid));

                // Add remaining metadata.
                AddCustomAttributes(newToken, @event);
                AddMethodSemantics(newToken, @event);
            }

            // Map the type to the event list.
            var row = new EventMapRow(typeRid, eventList);
            mapTable.Add(type, row);
            eventList += (uint) type.Events.Count;
        }

<<<<<<< HEAD
        private void AddNestedClassRow(TypeDefinition type, uint rid)
        {
            if (!type.IsNested)
                return;

            var table = Metadata.TablesStream.GetSortedTable<TypeDefinition, NestedClassRow>(TableIndex.NestedClass);

            // As per the ECMA-335 II.2; nested types should always follow their enclosing types in the TypeDef table.
            // However, from empirical testing, the runtime actually does not seem to mind unsorted TypeDefs.
            // Hence, we still add the nested class even if the RID ordering was technically not correct.
            // See also: https://github.com/Washi1337/AsmResolver/issues/545

            var enclosingTypeToken = GetTypeDefinitionToken(type.DeclaringType);
            if (enclosingTypeToken.Rid == 0 || enclosingTypeToken.Rid > rid)
            {
                ErrorListener.MetadataBuilder(
                    $"Nested type {type.SafeToString()} is added before its enclosing class {type.DeclaringType.SafeToString()}."
                );
            }

            var row = new NestedClassRow(rid, enclosingTypeToken.Rid);
            table.Add(type, row);
        }

        private void AddMethodImplementations(MetadataToken typeToken, IList<MethodImplementation> implementations)
=======
        private void AddMethodImplementations(TypeDefinition type, MetadataToken typeToken, IList<MethodImplementation> implementations)
>>>>>>> b6b13e5b
        {
            var table = Metadata.TablesStream.GetSortedTable<MethodImplementation, MethodImplementationRow>(TableIndex.MethodImpl);

            for (int i = 0; i < implementations.Count; i++)
            {
                var implementation = implementations[i];
                var row = new MethodImplementationRow(
                    typeToken.Rid,
                    AddMethodDefOrRef(implementation.Body, type),
                    AddMethodDefOrRef(implementation.Declaration, type)
                );

                table.Add(implementation, row);
            }
        }

        private void AddFieldRva(MetadataToken ownerToken, FieldDefinition field)
        {
            // Don't emit any field rva rows if no initial data was specified.
            if (field.FieldRva is null)
                return;

            var table = Metadata.TablesStream.GetSortedTable<FieldDefinition, FieldRvaRow>(TableIndex.FieldRva);

            var row = new FieldRvaRow(
                field.FieldRva.ToReference(),
                ownerToken.Rid);

            table.Add(field, row);
        }

        private void AddFieldLayout(MetadataToken ownerToken, FieldDefinition field)
        {
            // Don't emit any field offset rows if no initial data was specified.
            if (!field.FieldOffset.HasValue)
                return;

            var table = Metadata.TablesStream.GetSortedTable<FieldDefinition, FieldLayoutRow>(TableIndex.FieldLayout);

            var row = new FieldLayoutRow(
                (uint) field.FieldOffset.Value,
                ownerToken.Rid);

            table.Add(field, row);
        }

        private void AddExportedTypesInModule(ModuleDefinition module)
        {
            for (int i = 0; i < module.ExportedTypes.Count; i++)
                AddExportedType(module.ExportedTypes[i], module);
        }

        private MetadataToken AddExportedType(ExportedType exportedType, object? diagnosticSource = null)
        {
            if (!AssertIsImported(exportedType, diagnosticSource))
                return MetadataToken.Zero;

            var table = Metadata.TablesStream.GetTable<ExportedTypeRow>(TableIndex.ExportedType);

            var row = new ExportedTypeRow(
                exportedType.Attributes,
                exportedType.TypeDefId,
                Metadata.StringsStream.GetStringIndex(exportedType.Name),
                Metadata.StringsStream.GetStringIndex(exportedType.Namespace),
                AddImplementation(exportedType.Implementation, exportedType)
            );

            var token = table.Add(row);
            _tokenMapping.Register(exportedType, token);
            AddCustomAttributes(token, exportedType);
            return token;
        }

        private void AddFileReferencesInModule(ModuleDefinition module)
        {
            for (int i = 0; i < module.FileReferences.Count; i++)
                AddFileReference(module.FileReferences[i], module);
        }

        private MetadataToken AddFileReference(FileReference fileReference, object? diagnosticSource = null)
        {
            if (!AssertIsImported(fileReference, diagnosticSource))
                return MetadataToken.Zero;

            var table = Metadata.TablesStream.GetTable<FileReferenceRow>(TableIndex.File);

            var row = new FileReferenceRow(
                fileReference.Attributes,
                Metadata.StringsStream.GetStringIndex(fileReference.Name),
                Metadata.BlobStream.GetBlobIndex(fileReference.HashValue));

            var token = table.Add(row);
            _tokenMapping.Register(fileReference, token);
            AddCustomAttributes(token, fileReference);
            return token;
        }
    }
}<|MERGE_RESOLUTION|>--- conflicted
+++ resolved
@@ -1,9 +1,4 @@
 ﻿using System.Collections.Generic;
-<<<<<<< HEAD
-using System.IO;
-using AsmResolver.DotNet.Builder.Metadata;
-=======
->>>>>>> b6b13e5b
 using AsmResolver.DotNet.Code;
 using AsmResolver.PE.DotNet.Metadata.Tables;
 
@@ -146,7 +141,6 @@
         public void DefineTypes(IEnumerable<TypeDefinition> types)
         {
             var typeDefTable = Metadata.TablesStream.GetTable<TypeDefinitionRow>(TableIndex.TypeDef);
-            var nestedClassTable = Metadata.TablesStream.GetSortedTable<TypeDefinition, NestedClassRow>(TableIndex.NestedClass);
 
             if (types is ICollection<TypeDefinition> collection)
                 typeDefTable.EnsureCapacity(typeDefTable.Count + collection.Count);
@@ -166,29 +160,6 @@
 
                 var token = typeDefTable.Add(row);
                 _tokenMapping.Register(type, token);
-<<<<<<< HEAD
-=======
-
-                if (type.IsNested)
-                {
-                    // As per the ECMA-335; nested types should always follow their enclosing types in the TypeDef table.
-                    // Proper type def collections that are passed onto this function therefore should have been added
-                    // already to the buffer. If not, we have an invalid ordering of types.
-
-                    var enclosingTypeToken = GetTypeDefinitionToken(type.DeclaringType, type);
-                    if (enclosingTypeToken.Rid == 0)
-                    {
-                        ErrorListener.MetadataBuilder(
-                            $"Nested type {type.SafeToString()} is added before its enclosing class {type.DeclaringType.SafeToString()}.");
-                    }
-
-                    var nestedClassRow = new NestedClassRow(
-                        token.Rid,
-                        enclosingTypeToken.Rid);
-
-                    nestedClassTable.Add(type, nestedClassRow);
-                }
->>>>>>> b6b13e5b
             }
         }
 
@@ -367,12 +338,8 @@
                 AddCustomAttributes(typeToken, type);
                 AddSecurityDeclarations(typeToken, type);
                 DefineInterfaces(typeToken, type.Interfaces);
-<<<<<<< HEAD
                 AddNestedClassRow(type, rid);
-                AddMethodImplementations(typeToken, type.MethodImplementations);
-=======
                 AddMethodImplementations(type, typeToken, type.MethodImplementations);
->>>>>>> b6b13e5b
                 DefineGenericParameters(typeToken, type);
                 AddClassLayout(typeToken, type.ClassLayout);
             }
@@ -584,7 +551,6 @@
             eventList += (uint) type.Events.Count;
         }
 
-<<<<<<< HEAD
         private void AddNestedClassRow(TypeDefinition type, uint rid)
         {
             if (!type.IsNested)
@@ -609,10 +575,7 @@
             table.Add(type, row);
         }
 
-        private void AddMethodImplementations(MetadataToken typeToken, IList<MethodImplementation> implementations)
-=======
         private void AddMethodImplementations(TypeDefinition type, MetadataToken typeToken, IList<MethodImplementation> implementations)
->>>>>>> b6b13e5b
         {
             var table = Metadata.TablesStream.GetSortedTable<MethodImplementation, MethodImplementationRow>(TableIndex.MethodImpl);
 
