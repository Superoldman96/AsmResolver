﻿using System.Collections.Generic;
using System.Linq;
using AsmResolver.Net.Emit;
using AsmResolver.Net.Cts;

namespace AsmResolver.Net.Signatures
{
    public class LocalVariableSignature : CallingConventionSignature
    {
        public new static LocalVariableSignature FromReader(MetadataImage image, IBinaryStreamReader reader, bool readToEnd = false)
        {
            var signature = new LocalVariableSignature
            {
                Attributes = (CallingConventionAttributes)reader.ReadByte()
            };
            
            uint count = reader.ReadCompressedUInt32();
            for (int i = 0; i < count; i++)
                signature.Variables.Add(VariableSignature.FromReader(image, reader));

            if (readToEnd)
                signature.ExtraData = reader.ReadToEnd();
            
            return signature;
        }

        public LocalVariableSignature()
        {
            Variables = new List<VariableSignature>();
        }

        public LocalVariableSignature(IEnumerable<TypeSignature> variableTypes)
            : this(variableTypes.Select(x => new VariableSignature(x)))
        {
        }

        public LocalVariableSignature(IEnumerable<VariableSignature> variables)
        {
            Variables = new List<VariableSignature>(variables);
        } 

        public IList<VariableSignature> Variables
        {
            get;
            private set;
        }

        public override uint GetPhysicalLength(MetadataBuffer buffer)
        {
<<<<<<< HEAD
            return (uint) (sizeof(byte) +
                           Variables.Count.GetCompressedSize() +
                           Variables.Sum(x => x.GetPhysicalLength())) +
                   base.GetPhysicalLength();
=======
            return (uint)(sizeof (byte) +
                          Variables.Count.GetCompressedSize() +
                          Variables.Sum(x => x.GetPhysicalLength(buffer)));
        }

        public override void Prepare(MetadataBuffer buffer)
        {
            foreach (var variable in Variables)
                variable.Prepare(buffer);
>>>>>>> ac056bc5
        }

        public override void Write(MetadataBuffer buffer, IBinaryStreamWriter writer)
        {
            writer.WriteByte(0x07);
            writer.WriteCompressedUInt32((uint)Variables.Count);
            foreach (var variable in Variables)
                variable.Write(buffer, writer);

            base.Write(buffer, writer);
        }
    }
}<|MERGE_RESOLUTION|>--- conflicted
+++ resolved
@@ -47,22 +47,16 @@
 
         public override uint GetPhysicalLength(MetadataBuffer buffer)
         {
-<<<<<<< HEAD
             return (uint) (sizeof(byte) +
                            Variables.Count.GetCompressedSize() +
-                           Variables.Sum(x => x.GetPhysicalLength())) +
-                   base.GetPhysicalLength();
-=======
-            return (uint)(sizeof (byte) +
-                          Variables.Count.GetCompressedSize() +
-                          Variables.Sum(x => x.GetPhysicalLength(buffer)));
+                           Variables.Sum(x => x.GetPhysicalLength(buffer))) +
+                   base.GetPhysicalLength(buffer);
         }
 
         public override void Prepare(MetadataBuffer buffer)
         {
             foreach (var variable in Variables)
                 variable.Prepare(buffer);
->>>>>>> ac056bc5
         }
 
         public override void Write(MetadataBuffer buffer, IBinaryStreamWriter writer)
