﻿using System;
using AsmResolver.Net.Emit;
using AsmResolver.Net.Cts;
using AsmResolver.Net.Metadata;

namespace AsmResolver.Net.Signatures
{
    public class TypeDefOrRefSignature : TypeSignature, IResolvable
    {
        public new static TypeDefOrRefSignature FromReader(MetadataImage image, IBinaryStreamReader reader)
        {
            var type = ReadTypeDefOrRef(image, reader);
            return type == null ? null : new TypeDefOrRefSignature(type);
        }

        public TypeDefOrRefSignature(ITypeDefOrRef type)
            : this(type, false)
        {
        }

        public TypeDefOrRefSignature(ITypeDefOrRef type, bool isValueType)
        {
            if (type == null)
                throw new ArgumentNullException("type");
            Type = type;
            IsValueType = isValueType;
        }

        public override ElementType ElementType
        {
            get { return IsValueType ? ElementType.ValueType : ElementType.Class; }
        }

        public ITypeDefOrRef Type
        {
            get;
            set;
        }

        public override string Name
        {
            get { return Type.Name; }
        }

        public override string Namespace
        {
            get { return Type.Namespace; }
        }

        public override ITypeDescriptor DeclaringTypeDescriptor
        {
            get { return Type.DeclaringTypeDescriptor; }
        }

        public override IResolutionScope ResolutionScope
        {
            get { return Type.ResolutionScope; }
        }

        public override ITypeDescriptor GetElementType()
        {
            return Type.GetElementType();
        }

        public override uint GetPhysicalLength(MetadataBuffer buffer)
        {
            var encoder = buffer.TableStreamBuffer
                .GetIndexEncoder(CodedIndex.TypeDefOrRef);
<<<<<<< HEAD
            return sizeof(byte) +
                   encoder.EncodeToken(Type.MetadataToken).GetCompressedSize() +
                   base.GetPhysicalLength();
=======
            return sizeof (byte) +
                   encoder.EncodeToken(buffer.TableStreamBuffer.GetTypeToken(Type)).GetCompressedSize();
        }

        public override void Prepare(MetadataBuffer buffer)
        {
            buffer.TableStreamBuffer.GetTypeToken(Type);
            buffer.TableStreamBuffer.GetResolutionScopeToken(ResolutionScope);
>>>>>>> ac056bc5
        }

        public override void Write(MetadataBuffer buffer, IBinaryStreamWriter writer)
        {
            writer.WriteByte((byte)ElementType);
            WriteTypeDefOrRef(buffer, writer, Type);
            base.Write(buffer, writer);
        }

        public IMetadataMember Resolve()
        {
            return Type.Resolve();
        }
    }
}<|MERGE_RESOLUTION|>--- conflicted
+++ resolved
@@ -66,20 +66,15 @@
         {
             var encoder = buffer.TableStreamBuffer
                 .GetIndexEncoder(CodedIndex.TypeDefOrRef);
-<<<<<<< HEAD
             return sizeof(byte) +
                    encoder.EncodeToken(Type.MetadataToken).GetCompressedSize() +
-                   base.GetPhysicalLength();
-=======
-            return sizeof (byte) +
-                   encoder.EncodeToken(buffer.TableStreamBuffer.GetTypeToken(Type)).GetCompressedSize();
+                   base.GetPhysicalLength(buffer);
         }
 
         public override void Prepare(MetadataBuffer buffer)
         {
             buffer.TableStreamBuffer.GetTypeToken(Type);
             buffer.TableStreamBuffer.GetResolutionScopeToken(ResolutionScope);
->>>>>>> ac056bc5
         }
 
         public override void Write(MetadataBuffer buffer, IBinaryStreamWriter writer)
